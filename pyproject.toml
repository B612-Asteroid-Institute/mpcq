[project]
<<<<<<< HEAD
name = mpcq
=======
name = "mpcq"
>>>>>>> 4625a07d
dynamic = ["version"]

[build-system]
requires = ["setuptools", "wheel", "setuptools_scm[toml]>=6.2"]
build-backend = "setuptools.build_meta"

[tool.setuptools_scm]

[tool.isort]
profile = "black"<|MERGE_RESOLUTION|>--- conflicted
+++ resolved
@@ -1,9 +1,5 @@
 [project]
-<<<<<<< HEAD
-name = mpcq
-=======
 name = "mpcq"
->>>>>>> 4625a07d
 dynamic = ["version"]
 
 [build-system]
